--- conflicted
+++ resolved
@@ -130,13 +130,8 @@
             obs_stop = (experiment.SessionTrial & unit_key & f'stop_time > {last_spike}').fetch(
                 'stop_time', order_by='stop_time', limit=1)
 
-<<<<<<< HEAD
-            obs_intervals = [[obs_start[0] if obs_start.size > 0 else first_spike,
-                              obs_stop[0] if obs_start.size > 0 else last_spike]]
-=======
             obs_intervals = [[float(obs_start[0]) if obs_start.size > 0 else first_spike,
                               float(obs_stop[0]) if obs_stop.size > 0 else last_spike]]
->>>>>>> 5bb84332
 
             # make an electrode table region (which electrode(s) is this unit coming from)
             nwbfile.add_unit(id=unit['unit'],
